--- conflicted
+++ resolved
@@ -1,861 +1,702 @@
 {
- "cells": [
-  {
-   "cell_type": "markdown",
-   "id": "a7b5fddb",
-   "metadata": {},
-   "source": [
-    "# Stochastisches Bilevel-Modell für PV-Investitions- und Betriebsentscheidungen\n",
-    "\n",
-    "Dieses Notebook implementiert ein stochastisches Bilevel-Modell, das eine Investitionsentscheidung für eine Photovoltaik-(PV)-Anlage und dazugehörige operative Entscheidungen (Netzbezug und Einspeisung) integriert. Der Code nutzt Julia, JuMP und Ipopt und bildet das in der zugehörigen PDF beschriebene Modell ab."
-   ]
-  },
-  {
-   "cell_type": "code",
-   "execution_count": 1,
-   "id": "19c9e7f6",
-   "metadata": {},
-   "outputs": [
-    {
-     "name": "stderr",
-     "output_type": "stream",
-     "text": [
-<<<<<<< HEAD
-      "\u001b[32m\u001b[1m  Activating\u001b[22m\u001b[39m project at `c:\\Users\\Niklas\\git\\AMOProject`\n"
-=======
-      "\u001b[32m\u001b[1m  Activating\u001b[22m\u001b[39m project at `c:\\Users\\Reintjes\\Documents\\aD\\UoC\\Semester1\\AMO\\Projekt\\AMOProject`\n"
->>>>>>> 829a1355
-     ]
-    }
+   "cells": [
+      {
+         "cell_type": "markdown",
+         "id": "a7b5fddb",
+         "metadata": {},
+         "source": [
+            "# Stochastisches Bilevel-Modell für PV-Investitions- und Betriebsentscheidungen\n",
+            "\n",
+            "Dieses Notebook implementiert ein stochastisches Bilevel-Modell, das eine Investitionsentscheidung für eine Photovoltaik-(PV)-Anlage und dazugehörige operative Entscheidungen (Netzbezug und Einspeisung) integriert. Der Code nutzt Julia, JuMP und Ipopt und bildet das in der zugehörigen PDF beschriebene Modell ab."
+         ]
+      },
+      {
+         "cell_type": "code",
+         "execution_count": 1,
+         "id": "19c9e7f6",
+         "metadata": {},
+         "outputs": [
+            {
+               "name": "stderr",
+               "output_type": "stream",
+               "text": [
+                  "\u001b[32m\u001b[1m  Activating\u001b[22m\u001b[39m project at `c:\\Users\\Reintjes\\Documents\\aD\\UoC\\Semester1\\AMO\\Projekt\\AMOProject`\n"
+               ]
+            }
+         ],
+         "source": [
+            "using Pkg\n",
+            "Pkg.activate(\".\")\n",
+            "#Pkg.instantiate()"
+         ]
+      },
+      {
+         "cell_type": "code",
+         "execution_count": 2,
+         "id": "bb2bae55",
+         "metadata": {},
+         "outputs": [
+            {
+               "name": "stderr",
+               "output_type": "stream",
+               "text": [
+                  "\u001b[32m\u001b[1m   Resolving\u001b[22m\u001b[39m package versions...\n",
+                  "\u001b[32m\u001b[1m  No Changes\u001b[22m\u001b[39m to `C:\\Users\\Reintjes\\Documents\\aD\\UoC\\Semester1\\AMO\\Projekt\\AMOProject\\Project.toml`\n",
+                  "\u001b[32m\u001b[1m  No Changes\u001b[22m\u001b[39m to `C:\\Users\\Reintjes\\Documents\\aD\\UoC\\Semester1\\AMO\\Projekt\\AMOProject\\Manifest.toml`\n",
+                  "\u001b[32m\u001b[1m   Resolving\u001b[22m\u001b[39m package versions...\n",
+                  "\u001b[32m\u001b[1m  No Changes\u001b[22m\u001b[39m to `C:\\Users\\Reintjes\\Documents\\aD\\UoC\\Semester1\\AMO\\Projekt\\AMOProject\\Project.toml`\n",
+                  "\u001b[32m\u001b[1m  No Changes\u001b[22m\u001b[39m to `C:\\Users\\Reintjes\\Documents\\aD\\UoC\\Semester1\\AMO\\Projekt\\AMOProject\\Manifest.toml`\n",
+                  "\u001b[32m\u001b[1m   Resolving\u001b[22m\u001b[39m package versions...\n",
+                  "\u001b[32m\u001b[1m  No Changes\u001b[22m\u001b[39m to `C:\\Users\\Reintjes\\Documents\\aD\\UoC\\Semester1\\AMO\\Projekt\\AMOProject\\Project.toml`\n",
+                  "\u001b[32m\u001b[1m  No Changes\u001b[22m\u001b[39m to `C:\\Users\\Reintjes\\Documents\\aD\\UoC\\Semester1\\AMO\\Projekt\\AMOProject\\Manifest.toml`\n",
+                  "\u001b[32m\u001b[1m   Resolving\u001b[22m\u001b[39m package versions...\n",
+                  "\u001b[32m\u001b[1m  No Changes\u001b[22m\u001b[39m to `C:\\Users\\Reintjes\\Documents\\aD\\UoC\\Semester1\\AMO\\Projekt\\AMOProject\\Project.toml`\n",
+                  "\u001b[32m\u001b[1m  No Changes\u001b[22m\u001b[39m to `C:\\Users\\Reintjes\\Documents\\aD\\UoC\\Semester1\\AMO\\Projekt\\AMOProject\\Manifest.toml`\n",
+                  "\u001b[32m\u001b[1m   Resolving\u001b[22m\u001b[39m package versions...\n",
+                  "\u001b[32m\u001b[1m  No Changes\u001b[22m\u001b[39m to `C:\\Users\\Reintjes\\Documents\\aD\\UoC\\Semester1\\AMO\\Projekt\\AMOProject\\Project.toml`\n",
+                  "\u001b[32m\u001b[1m  No Changes\u001b[22m\u001b[39m to `C:\\Users\\Reintjes\\Documents\\aD\\UoC\\Semester1\\AMO\\Projekt\\AMOProject\\Manifest.toml`\n",
+                  "\u001b[32m\u001b[1m   Resolving\u001b[22m\u001b[39m package versions...\n",
+                  "\u001b[32m\u001b[1m  No Changes\u001b[22m\u001b[39m to `C:\\Users\\Reintjes\\Documents\\aD\\UoC\\Semester1\\AMO\\Projekt\\AMOProject\\Project.toml`\n",
+                  "\u001b[32m\u001b[1m  No Changes\u001b[22m\u001b[39m to `C:\\Users\\Reintjes\\Documents\\aD\\UoC\\Semester1\\AMO\\Projekt\\AMOProject\\Manifest.toml`\n",
+                  "\u001b[32m\u001b[1m   Resolving\u001b[22m\u001b[39m package versions...\n",
+                  "\u001b[32m\u001b[1m  No Changes\u001b[22m\u001b[39m to `C:\\Users\\Reintjes\\Documents\\aD\\UoC\\Semester1\\AMO\\Projekt\\AMOProject\\Project.toml`\n",
+                  "\u001b[32m\u001b[1m  No Changes\u001b[22m\u001b[39m to `C:\\Users\\Reintjes\\Documents\\aD\\UoC\\Semester1\\AMO\\Projekt\\AMOProject\\Manifest.toml`\n",
+                  "\u001b[32m\u001b[1m   Resolving\u001b[22m\u001b[39m package versions...\n",
+                  "\u001b[32m\u001b[1m  No Changes\u001b[22m\u001b[39m to `C:\\Users\\Reintjes\\Documents\\aD\\UoC\\Semester1\\AMO\\Projekt\\AMOProject\\Project.toml`\n",
+                  "\u001b[32m\u001b[1m  No Changes\u001b[22m\u001b[39m to `C:\\Users\\Reintjes\\Documents\\aD\\UoC\\Semester1\\AMO\\Projekt\\AMOProject\\Manifest.toml`\n",
+                  "\u001b[32m\u001b[1m   Resolving\u001b[22m\u001b[39m package versions...\n",
+                  "\u001b[32m\u001b[1m  No Changes\u001b[22m\u001b[39m to `C:\\Users\\Reintjes\\Documents\\aD\\UoC\\Semester1\\AMO\\Projekt\\AMOProject\\Project.toml`\n",
+                  "\u001b[32m\u001b[1m  No Changes\u001b[22m\u001b[39m to `C:\\Users\\Reintjes\\Documents\\aD\\UoC\\Semester1\\AMO\\Projekt\\AMOProject\\Manifest.toml`\n",
+                  "\u001b[32m\u001b[1m   Resolving\u001b[22m\u001b[39m package versions...\n",
+                  "\u001b[32m\u001b[1m  No Changes\u001b[22m\u001b[39m to `C:\\Users\\Reintjes\\Documents\\aD\\UoC\\Semester1\\AMO\\Projekt\\AMOProject\\Project.toml`\n",
+                  "\u001b[32m\u001b[1m  No Changes\u001b[22m\u001b[39m to `C:\\Users\\Reintjes\\Documents\\aD\\UoC\\Semester1\\AMO\\Projekt\\AMOProject\\Manifest.toml`\n",
+                  "\u001b[32m\u001b[1m   Resolving\u001b[22m\u001b[39m package versions...\n",
+                  "\u001b[32m\u001b[1m  No Changes\u001b[22m\u001b[39m to `C:\\Users\\Reintjes\\Documents\\aD\\UoC\\Semester1\\AMO\\Projekt\\AMOProject\\Project.toml`\n",
+                  "\u001b[32m\u001b[1m  No Changes\u001b[22m\u001b[39m to `C:\\Users\\Reintjes\\Documents\\aD\\UoC\\Semester1\\AMO\\Projekt\\AMOProject\\Manifest.toml`\n",
+                  "\u001b[32m\u001b[1m   Resolving\u001b[22m\u001b[39m package versions...\n",
+                  "\u001b[32m\u001b[1m  No Changes\u001b[22m\u001b[39m to `C:\\Users\\Reintjes\\Documents\\aD\\UoC\\Semester1\\AMO\\Projekt\\AMOProject\\Project.toml`\n",
+                  "\u001b[32m\u001b[1m  No Changes\u001b[22m\u001b[39m to `C:\\Users\\Reintjes\\Documents\\aD\\UoC\\Semester1\\AMO\\Projekt\\AMOProject\\Manifest.toml`\n"
+               ]
+            }
+         ],
+         "source": [
+            "# Pkg.add(\"MathOptInterface\")\n",
+            "# Pkg.add(\"JuMP\")\n",
+            "# Pkg.add(\"Distributions\")\n",
+            "# Pkg.add(\"HiGHS\")\n",
+            "# Pkg.add(\"Clustering\")\n",
+            "# Pkg.add(\"Distances\")\n",
+            "# Pkg.add(\"Plots\")\n",
+            "# Pkg.add(\"Statistics\")\n",
+            "# Pkg.add(\"StatsBase\")\n",
+            "# Pkg.add(\"Ipopt\")\n",
+            "# Pkg.add(\"BilevelJuMP\")\n",
+            "# Pkg.add(\"Juniper\") #new\n",
+            "# Pkg.add(\"JSON\")"
+         ]
+      },
+      {
+         "cell_type": "code",
+         "execution_count": 3,
+         "id": "336d8115",
+         "metadata": {},
+         "outputs": [],
+         "source": [
+            "using JuMP, Distributions, Clustering, Distances, Plots, Statistics, StatsBase, Ipopt, Juniper, JSON"
+         ]
+      },
+      {
+         "cell_type": "markdown",
+         "id": "60b584d8",
+         "metadata": {},
+         "source": [
+            "## Parameterdefinitionen\n",
+            "\n",
+            "Hier werden die grundlegenden Parameter definiert, wie etwa die Anzahl der Zeitschritte, Investitionskosten, Strompreise sowie Parameter zur Modellierung der PV-Leistung und Emissionen."
+         ]
+      },
+      {
+         "cell_type": "code",
+         "execution_count": 4,
+         "id": "9a0d0c03",
+         "metadata": {},
+         "outputs": [
+            {
+               "data": {
+                  "text/plain": [
+                     "0.055839973499395165"
+                  ]
+               },
+               "metadata": {},
+               "output_type": "display_data"
+            }
+         ],
+         "source": [
+            "# Anzahl der Zeitperioden (z.B. 12 Monate * 24 Stunden)\n",
+            "T = 288\n",
+            "\n",
+            "# Anzahl der Szenarien pro Zeitschritt\n",
+            "num_scenarios = 5\n",
+            "\n",
+            "# Investitionskosten (Beispielwert)\n",
+            "#C_inv = 10 * 12\n",
+            "\n",
+            "# Social Cost of Carbon (€/t CO2)\n",
+            "SCC = 100\n",
+            "\n",
+            "# Kosten für Netzbezug und Erlös aus Einspeisung (€/kWh)\n",
+            "c_grid_buy = 0.47\n",
+            "c_grid_feed = 0.083\n",
+            "\n",
+            "# Emissionsintensität (tCO2/kWh)\n",
+            "e_grid = 0.00038\n",
+            "\n",
+            "# PV-Parameter\n",
+            "η_0 = 0.18      # Nominale PV-Wirkungsgrad\n",
+            "β = 0.004       # Temperaturkoeffizient pro °C\n",
+            "T_ref = 25      # Referenztemperatur in °C\n",
+            "\n",
+            "# -- Parameter für Investitionskosten-Formel nach Bergner (2019)\n",
+            "I0   = 1.923    # €/kW\n",
+            "p    = 0.16     # Skalierungsparameter\n",
+            "MwSt = 0.19     # 19% Mehrwertsteuer\n",
+            "r    = 0.0275   # Zinssatz pro Jahr (2,75%)\n",
+            "n    = 25       # Nutzungsdauer in Jahren\n",
+            "\n",
+            "# -- Aus der Annuitätenformel: a = r * (1+r)^n / ((1+r)^n - 1)\n",
+            "#    Diesen Faktor brauchen wir, um die einmaligen Investitionskosten\n",
+            "#    auf jährliche Kosten A umzurechnen.\n",
+            "function annuity_factor(r, n)\n",
+            "    return r * (1+r)^n / ((1+r)^n - 1)\n",
+            "end\n",
+            "a = annuity_factor(r, n)"
+         ]
+      },
+      {
+         "cell_type": "markdown",
+         "id": "c1ac3d0c",
+         "metadata": {},
+         "source": [
+            "## Definition der Effizienzfunktion\n",
+            "\n",
+            "Die Funktion `efficiency` berechnet den temperaturabhängigen PV-Wirkungsgrad."
+         ]
+      },
+      {
+         "cell_type": "code",
+         "execution_count": null,
+         "id": "a92ae456",
+         "metadata": {},
+         "outputs": [
+            {
+               "data": {
+                  "text/plain": [
+                     "efficiency (generic function with 1 method)"
+                  ]
+               },
+               "metadata": {},
+               "output_type": "display_data"
+            }
+         ],
+         "source": [
+            "function efficiency(T_t)\n",
+            "    return η_0 * (1 - β * (T_t - T_ref)) / 1000\n",
+            "end"
+         ]
+      },
+      {
+         "cell_type": "markdown",
+         "id": "4c847af6",
+         "metadata": {},
+         "source": [
+            "## Erzeugung der stochastischen Verteilungen\n",
+            "\n",
+            "In diesem Abschnitt wird für jeden Zeitschritt ein Vektor von Verteilungen erstellt, der Solarstrahlung, Temperatur und Verbrauch abbildet. Dabei werden saisonale und tageszeitliche Effekte berücksichtigt."
+         ]
+      },
+      {
+         "cell_type": "code",
+         "execution_count": 6,
+         "id": "2b6b60bd",
+         "metadata": {},
+         "outputs": [],
+         "source": [
+            "using Distributions, Random\n",
+            "\n",
+            "# Funktion zur Erzeugung eines Verteilungsvektors für einen Zeitschritt\n",
+            "function generate_distributions(si::Float64, consumption_mean::Float64, temp_mean::Float64, hour::Int)\n",
+            "    if hour < 6 || hour > 22\n",
+            "        # Nachtstunden: nahezu keine Sonneneinstrahlung\n",
+            "        solar = Beta(1, 1000)  \n",
+            "        temperature = Normal(temp_mean - 4, 9)\n",
+            "        consumption = Normal(consumption_mean/(consumption_mean - 1), consumption_mean / 11)\n",
+            "    else\n",
+            "        # Tagesstunden: solare Einstrahlung mit Beta-Verteilung\n",
+            "        β_param = ((si * (1 + si) / (si / 10)) - 1) * (1 - si)\n",
+            "        α_param = si * β_param / (1 - si)\n",
+            "        solar = Beta(α_param, β_param)\n",
+            "        temperature = Normal(temp_mean, 9)\n",
+            "        consumption = Normal(consumption_mean, consumption_mean / 11)\n",
+            "    end\n",
+            "    return [solar, consumption, temperature]\n",
+            "end\n",
+            "\n",
+            "# Initialisierung des Verteilungsvektors für jeden Zeitschritt\n",
+            "dist_vec = Vector{Vector{Distribution}}(undef, 12 * 24)\n",
+            "\n",
+            "for month in 1:12\n",
+            "    for hour in 1:24\n",
+            "        # Saisonale und tageszeitabhängige Parameter\n",
+            "        si = 0.25 + 0.1 * sin(2π * month / 12)  \n",
+            "        si = hour < 6 || hour > 22 ? 0.0 : si  \n",
+            "        consumption_mean = 90.0 + 10 * sin(2π * hour / 24)\n",
+            "        temp_mean = 13.0 + 5 * cos(2π * month / 12)\n",
+            "        \n",
+            "        # Speichern des Verteilungsvektors\n",
+            "        dist_vec[(month - 1) * 24 + hour] = generate_distributions(si, consumption_mean, temp_mean, hour)\n",
+            "    end\n",
+            "end"
+         ]
+      },
+      {
+         "cell_type": "markdown",
+         "id": "71ab2ec2",
+         "metadata": {},
+         "source": [
+            "## Erzeugung der Dummy-Szenarien\n",
+            "\n",
+            "Für jeden Zeitschritt werden 5 Szenarien für Solarstrahlung, Verbrauch und Temperatur erzeugt. Außerdem werden die Szenario-Wahrscheinlichkeiten (gleichverteilt) festgelegt."
+         ]
+      },
+      {
+         "cell_type": "code",
+         "execution_count": 7,
+         "id": "c8dd2eb2",
+         "metadata": {},
+         "outputs": [],
+         "source": [
+            "# Gesamtzahl der Zeitschritte\n",
+            "T_total = 12 * 24\n",
+            "\n",
+            "# Erzeugen der Dummy-Szenarien für Solar (Index 1 im Verteilungsvektor)\n",
+            "S_t_omega = [ [rand(dist_vec[t][1]) for ω in 1:num_scenarios] for t in 1:T_total ]\n",
+            "\n",
+            "# Erzeugen der Dummy-Szenarien für Verbrauch (Index 2 im Verteilungsvektor)\n",
+            "L_t_omega = [ [rand(dist_vec[t][2]) for ω in 1:num_scenarios] for t in 1:T_total ]\n",
+            "\n",
+            "# Erzeugen der Dummy-Szenarien für Temperatur (Index 3 im Verteilungsvektor)\n",
+            "T_t_omega = [ [rand(dist_vec[t][3]) for ω in 1:num_scenarios] for t in 1:T_total ]\n",
+            "\n",
+            "# Szenario-Wahrscheinlichkeiten (uniform verteilt)\n",
+            "Φ_t_omega = [ [1/num_scenarios for ω in 1:num_scenarios] for t in 1:T_total ]\n",
+            "nothing"
+         ]
+      },
+      {
+         "cell_type": "markdown",
+         "id": "450c251b",
+         "metadata": {},
+         "source": [
+            "## Lade Szenario Daten"
+         ]
+      },
+      {
+         "cell_type": "code",
+         "execution_count": 7,
+         "id": "ba24a3d2",
+         "metadata": {},
+         "outputs": [
+            {
+               "name": "stdout",
+               "output_type": "stream",
+               "text": [
+                  "[[0.0, 2.999525267344869, 22.254531157392194], [0.0, 1.9565797642148461, 92.90035278238122], [0.0, 0.3624653274997054, 171.66315867195937], [0.0, 1.9050833876175937, 52.263956033678724], [0.0, -0.25336772350649683, 253.59294825700488]]\n",
+                  "[0.561, 0.202, 0.068, 0.153, 0.016]\n"
+               ]
+            }
+         ],
+         "source": [
+            "# Szenarien und wahrscheinlichkeiten aus JSON-Dateien laden\n",
+            "all_scenarios = JSON.parsefile(\"data/results/all_scenarios.json\")\n",
+            "all_probabilities = JSON.parsefile(\"data/results/all_probabilities.json\")\n",
+            "\n",
+            "# Konvertiere JSON-Arrays in Julia-Arrays\n",
+            "#'G(i) (Globalstrahlung)', 'T2m (Temperatur)', 'Global_active_power'\n",
+            "all_scenarios = [[convert(Array{Float64,1}, scenario) for scenario in scenarios] for scenarios in all_scenarios]\n",
+            "all_probabilities = [convert(Vector{Float64}, probs) for probs in all_probabilities]\n",
+            "println(all_scenarios[1])\n",
+            "println(all_probabilities[1])\n",
+            "nothing"
+         ]
+      },
+      {
+         "cell_type": "code",
+         "execution_count": 18,
+         "id": "f2bf8ee0",
+         "metadata": {},
+         "outputs": [],
+         "source": [
+            "T_total = length(all_scenarios)  # 288\n",
+            "num_scenarios = length(all_scenarios[1])  # 5\n",
+            "\n",
+            "S_t_omega = [[all_scenarios[t][ω][1] for ω in 1:num_scenarios] for t in 1:T_total]  # Solar\n",
+            "L_t_omega = [[all_scenarios[t][ω][3] for ω in 1:num_scenarios] for t in 1:T_total]  # Load\n",
+            "T_t_omega = [[all_scenarios[t][ω][2] for ω in 1:num_scenarios] for t in 1:T_total]  # Temperature\n",
+            "\n",
+            "# Szenario wahrscheinlichkeiten\n",
+            "Φ_t_omega = [all_probabilities[t] for t in 1:T_total]  \n",
+            "nothing"
+         ]
+      },
+      {
+         "cell_type": "markdown",
+         "id": "ce89d5d2",
+         "metadata": {},
+         "source": [
+            "## Testausgabe für den ersten Zeitschritt\n",
+            "\n",
+            "Wir geben die für den ersten Zeitschritt (erste Stunde im Januar) generierten Werte aus."
+         ]
+      },
+      {
+         "cell_type": "code",
+         "execution_count": 8,
+         "id": "af5b9c48",
+         "metadata": {},
+         "outputs": [
+            {
+               "name": "stdout",
+               "output_type": "stream",
+               "text": [
+                  "Erste Stunde im Januar:\n",
+                  "Solar: [0.0001425203674435158, 0.00022210069763998452, 0.0025949823892871724, 0.00018007237322443295, 0.0016406734241154529]\n",
+                  "Verbrauch: [7.650149791385976, -16.69019858793306, 1.9411161896983224, 6.888425225519704, 6.765365330309192]\n",
+                  "Temperatur: [0.3743842471958305, 15.579381602725515, 16.217841347951467, 30.889614864384484, 17.52788135955766]\n",
+                  "Szenario-Wahrscheinlichkeiten: [0.2, 0.2, 0.2, 0.2, 0.2]\n"
+               ]
+            }
+         ],
+         "source": [
+            "println(\"Erste Stunde im Januar:\")\n",
+            "println(\"Solar: \", S_t_omega[1])\n",
+            "println(\"Verbrauch: \", L_t_omega[1])\n",
+            "println(\"Temperatur: \", T_t_omega[1])\n",
+            "println(\"Szenario-Wahrscheinlichkeiten: \", Φ_t_omega[1])"
+         ]
+      },
+      {
+         "cell_type": "markdown",
+         "id": "a3d136b7",
+         "metadata": {},
+         "source": [
+            "## Erstellung und Lösung des Optimierungsmodells\n",
+            "\n",
+            "Das Optimierungsmodell wird in zwei Ebenen aufgeteilt:\n",
+            "\n",
+            "- **Obere Ebene:** Investitionsentscheidung (Variable y_PV) unter Berücksichtigung der jährlichen Investitionskosten.\n",
+            "- **Untere Ebene:** Operative Entscheidungen (Netzbezug G_in und Einspeisung G_out) für jeden Zeitschritt und jedes Szenario. Die KKT-Bedingungen der unteren Ebene werden verwendet, um das bilevel-Problem in ein Single-Level-Problem zu transformieren.\n",
+            "\n",
+            "Anhand der Energiebilanz wird sichergestellt, dass der Verbrauch durch PV-Erzeugung, Netzbezug und Einspeisung gedeckt wird."
+         ]
+      },
+      {
+         "cell_type": "code",
+         "execution_count": 9,
+         "id": "d61c082a",
+         "metadata": {},
+         "outputs": [
+            {
+               "name": "stdout",
+               "output_type": "stream",
+               "text": [
+                  "\n",
+                  "******************************************************************************\n",
+                  "This program contains Ipopt, a library for large-scale nonlinear optimization.\n",
+                  " Ipopt is released as open source code under the Eclipse Public License (EPL).\n",
+                  "         For more information visit https://github.com/coin-or/Ipopt\n",
+                  "******************************************************************************\n",
+                  "\n",
+                  "This is Ipopt version 3.14.17, running with linear solver MUMPS 5.7.3.\n",
+                  "\n",
+                  "Number of nonzeros in equality constraint Jacobian...:    15148\n",
+                  "Number of nonzeros in inequality constraint Jacobian.:        0\n",
+                  "Number of nonzeros in Lagrangian Hessian.............:     8641\n",
+                  "\n",
+                  "Total number of variables............................:     7201\n",
+                  "                     variables with only lower bounds:     5760\n",
+                  "                variables with lower and upper bounds:        1\n",
+                  "                     variables with only upper bounds:        0\n",
+                  "Total number of equality constraints.................:     7200\n",
+                  "Total number of inequality constraints...............:        0\n",
+                  "        inequality constraints with only lower bounds:        0\n",
+                  "   inequality constraints with lower and upper bounds:        0\n",
+                  "        inequality constraints with only upper bounds:        0\n",
+                  "\n",
+                  "iter    objective    inf_pr   inf_du lg(mu)  ||d||  lg(rg) alpha_du alpha_pr  ls\n",
+                  "   0  1.2240215e+00 1.20e+02 6.04e-09  -1.0 0.00e+00    -  0.00e+00 0.00e+00   0\n",
+                  "   1  2.1015004e+00 1.20e+02 2.28e-05  -1.0 6.01e+01    -  1.65e-04 1.65e-04h  1\n",
+                  "   2  3.5722577e+00 1.20e+02 4.96e-02  -1.0 1.20e+02    -  1.70e-04 1.64e-04h  1\n",
+                  "   3  6.5916786e+00 1.20e+02 1.80e+01  -1.0 1.20e+02    -  3.57e-04 3.28e-04h  1\n",
+                  "   4  1.2698922e+01 1.19e+02 3.47e+03  -1.0 1.20e+02    -  7.65e-04 6.63e-04h  1\n",
+                  "   5  2.5087976e+01 1.19e+02 1.11e+04  -1.0 1.19e+02    -  1.62e-03 1.34e-03h  1\n",
+                  "   6  5.0223264e+01 1.19e+02 2.08e+04  -1.0 1.19e+02    -  3.52e-03 2.72e-03h  1\n",
+                  "   7  1.0089635e+02 1.18e+02 3.36e+04  -1.0 1.19e+02    -  8.02e-03 5.50e-03f  1\n",
+                  "   8  2.0253407e+02 1.17e+02 1.11e+05  -1.0 1.18e+02    -  1.96e-02 1.11e-02h  1\n",
+                  "   9  4.0419755e+02 1.14e+02 3.79e+05  -1.0 1.17e+02    -  5.03e-02 2.22e-02h  1\n",
+                  "iter    objective    inf_pr   inf_du lg(mu)  ||d||  lg(rg) alpha_du alpha_pr  ls\n",
+                  "  10  7.9584638e+02 1.09e+02 7.49e+05  -1.0 1.14e+02    -  8.62e-02 4.42e-02h  1\n",
+                  "  11  1.4093942e+03 1.01e+02 1.45e+06  -1.0 1.09e+02    -  1.63e-01 7.24e-02f  1\n",
+                  "  12  2.2227821e+03 9.10e+01 2.52e+06  -1.0 1.01e+02    -  2.77e-01 1.03e-01h  1\n",
+                  "  13  3.6724648e+03 7.23e+01 3.69e+06  -1.0 9.10e+01    -  5.37e-01 2.06e-01h  1\n",
+                  "  14  4.8671739e+03 5.69e+01 4.08e+06  -1.0 7.23e+01    -  7.14e-01 2.13e-01h  1\n",
+                  "  15  7.1417584e+03 2.75e+01 2.46e+06  -1.0 5.69e+01    -  1.00e+00 5.16e-01h  1\n",
+                  "  16  8.7416564e+03 6.82e+00 1.57e+06  -1.0 2.75e+01    -  1.00e+00 7.52e-01h  1\n",
+                  "  17  9.2335237e+03 4.56e-01 1.24e+05  -1.0 6.81e+00    -  1.00e+00 9.33e-01h  1\n",
+                  "  18  9.2685166e+03 1.33e-12 3.57e+04  -1.0 4.55e-01    -  1.00e+00 1.00e+00h  1\n",
+                  "  19  9.2684869e+03 1.42e-14 3.33e+02  -1.7 6.14e-03    -  1.00e+00 1.00e+00f  1\n",
+                  "iter    objective    inf_pr   inf_du lg(mu)  ||d||  lg(rg) alpha_du alpha_pr  ls\n",
+                  "  20  9.2684859e+03 1.42e-14 4.93e+00  -3.8 1.98e-04    -  1.00e+00 1.00e+00h  1\n",
+                  "  21  9.2683590e+03 1.42e-14 4.85e-04  -3.8 2.62e-02    -  1.00e+00 1.00e+00h  1\n",
+                  "  22  9.2683541e+03 1.42e-14 8.52e+00  -8.6 1.02e-03    -  9.99e-01 1.00e+00h  1\n",
+                  "  23  9.1315949e+03 1.42e-14 6.69e+00  -8.6 2.87e+02    -  2.18e-01 9.85e-02f  1\n",
+                  "  24  9.1328454e+03 1.42e-14 4.19e-04  -8.6 2.58e-01    -  1.00e+00 1.00e+00f  1\n",
+                  "  25  9.1318525e+03 1.42e-14 1.81e-07  -8.6 2.05e-01    -  1.00e+00 1.00e+00h  1\n",
+                  "  26  9.1318523e+03 1.42e-14 3.08e-14  -8.6 4.68e-05    -  1.00e+00 1.00e+00h  1\n",
+                  "  27  9.1315949e+03 1.42e-14 6.17e-03 -12.9 5.45e-02    -  9.98e-01 9.74e-01h  1\n",
+                  "  28  9.1315949e+03 1.42e-14 1.56e-10 -12.9 2.59e-06    -  1.00e+00 1.00e+00f  1\n",
+                  "\n",
+                  "Number of Iterations....: 28\n",
+                  "\n",
+                  "                                   (scaled)                 (unscaled)\n",
+                  "Objective...............:   9.1315949284483813e-05    9.1315949284483813e+03\n",
+                  "Dual infeasibility......:   1.5563981362864683e-10    1.5563981362864684e-02\n",
+                  "Constraint violation....:   1.4210854715202004e-14    1.4210854715202004e-14\n",
+                  "Variable bound violation:   2.3515475756897117e-38    2.3515475756897117e-38\n",
+                  "Complementarity.........:   1.2544946706666822e-13    1.2544946706666823e-05\n",
+                  "Overall NLP error.......:   1.5563981362864683e-10    1.5563981362864684e-02\n",
+                  "\n",
+                  "\n",
+                  "Number of objective function evaluations             = 29\n",
+                  "Number of objective gradient evaluations             = 29\n",
+                  "Number of equality constraint evaluations            = 29\n",
+                  "Number of inequality constraint evaluations          = 0\n",
+                  "Number of equality constraint Jacobian evaluations   = 29\n",
+                  "Number of inequality constraint Jacobian evaluations = 0\n",
+                  "Number of Lagrangian Hessian evaluations             = 28\n",
+                  "Total seconds in IPOPT                               = 2.845\n",
+                  "\n",
+                  "EXIT: Optimal Solution Found.\n"
+               ]
+            }
+         ],
+         "source": [
+            "model = Model(Ipopt.Optimizer)\n",
+            "\n",
+            "# Obere Ebene: Investitionsentscheidung (Leader)\n",
+            "@variable(model, 0 <= y_PV <= 30)\n",
+            "\n",
+            "# Untere Ebene: Operationelle Variablen (Follower)\n",
+            "@variable(model, G_in[1:T, 1:num_scenarios] >= 0)   # Netzimport\n",
+            "@variable(model, G_out[1:T, 1:num_scenarios] >= 0)   # Netzexport\n",
+            "\n",
+            "# Dualvariablen für KKT-Bedingungen\n",
+            "@variable(model, λ[1:T, 1:num_scenarios])\n",
+            "@variable(model, nu_in[1:T, 1:num_scenarios] >= 0)\n",
+            "@variable(model, nu_out[1:T, 1:num_scenarios] >= 0)\n",
+            "\n",
+            "# ----------------------------\n",
+            "# NICHTLINEARE AUSDRÜCKE FÜR INVESTITIONSKOSTEN\n",
+            "# ----------------------------\n",
+            "# I_pv = (I0 * y_PV^(-p)) * y_PV * (1 + MwSt)\n",
+            "#      = I0 * y_PV^(1-p) * (1 + MwSt)\n",
+            "# A = I_pv * a  (jährliche Investitionskosten)\n",
+            "@NLexpression(model, I_pv, I0 * (0.2*y_PV)^(1 - p) * (1 + MwSt))\n",
+            "@NLexpression(model, A, I_pv * a)\n",
+            "\n",
+            "for t in 1:T, ω in 1:num_scenarios\n",
+            "    # Berechnung der PV-Erzeugung als fester Wert unter Nutzung der Effizienzfunktion\n",
+            "    P_PV_val = efficiency(T_t_omega[t][ω]) * S_t_omega[t][ω]\n",
+            "    \n",
+            "    # Primal-Nebenbedingung: Energiebilanz\n",
+            "    @constraint(model, L_t_omega[t][ω] == y_PV * P_PV_val + G_in[t, ω] - G_out[t, ω])\n",
+            "    \n",
+            "    # Stationaritätsbedingungen (Gradienten der Lagrangefunktion)\n",
+            "    @constraint(model, c_grid_buy - λ[t, ω] - nu_in[t, ω] == 0)\n",
+            "    @constraint(model, -c_grid_feed + λ[t, ω] - nu_out[t, ω] == 0)\n",
+            "    \n",
+            "    # Komplementaritätsbedingungen (als nichtlineare Nebenbedingungen)\n",
+            "    @NLconstraint(model, nu_in[t, ω] * G_in[t, ω] == 0)\n",
+            "    @NLconstraint(model, nu_out[t, ω] * G_out[t, ω] == 0)\n",
+            "end\n",
+            "\n",
+            "# Zielfunktion: Minimierung der Investitionskosten plus der gewichteten Betriebs- und Emissionskosten\n",
+            "@NLobjective(model, Min,\n",
+            "(A/365)*12 +\n",
+            "    sum(Φ_t_omega[t][ω] * (c_grid_buy * G_in[t, ω] - c_grid_feed * G_out[t, ω] + SCC * e_grid * G_in[t, ω])\n",
+            "        for t in 1:T, ω in 1:num_scenarios)\n",
+            ")\n",
+            "\n",
+            "optimize!(model)"
+         ]
+      },
+      {
+         "cell_type": "markdown",
+         "id": "96adcd4f",
+         "metadata": {},
+         "source": [
+            "## Ausgabe der optimalen PV-Kapazität\n",
+            "\n",
+            "Nach der Optimierung wird die optimale Investitionsentscheidung (PV-Kapazität) ausgegeben."
+         ]
+      },
+      {
+         "cell_type": "code",
+         "execution_count": 10,
+         "id": "7edc7fbb",
+         "metadata": {},
+         "outputs": [
+            {
+               "name": "stdout",
+               "output_type": "stream",
+               "text": [
+                  "Optimale PV-Kapazität: 29.99999771171232\n"
+               ]
+            }
+         ],
+         "source": [
+            "println(\"Optimale Fläche: \", value(y_PV))"
+         ]
+      },
+      {
+         "cell_type": "markdown",
+         "id": "fad2183a",
+         "metadata": {},
+         "source": [
+            "## Big M"
+         ]
+      },
+      {
+         "cell_type": "code",
+         "execution_count": 11,
+         "id": "faec84d8",
+         "metadata": {},
+         "outputs": [
+            {
+               "name": "stdout",
+               "output_type": "stream",
+               "text": [
+                  "nl_solver   : MathOptInterface.OptimizerWithAttributes(Ipopt.Optimizer, Pair{MathOptInterface.AbstractOptimizerAttribute, Any}[MathOptInterface.RawOptimizerAttribute(\"print_level\") => 0])\n",
+                  "mip_solver  : MathOptInterface.OptimizerWithAttributes(HiGHS.Optimizer, Pair{MathOptInterface.AbstractOptimizerAttribute, Any}[MathOptInterface.RawOptimizerAttribute(\"output_flag\") => false])\n",
+                  "log_levels  : [:Options, :Table, :Info]\n",
+                  "\n",
+                  "#Variables: 10081\n",
+                  "#IntBinVar: 2880\n",
+                  "Obj Sense: Min\n",
+                  "\n",
+                  "Start values are not feasible.\n",
+                  "Status of relaxation: LOCALLY_SOLVED\n",
+                  "Time for relaxation: 7.187999963760376\n",
+                  "Relaxation Obj: 9131.612979580408\n",
+                  "\n",
+                  "       MIPobj              NLPobj       Time \n",
+                  "=============================================\n",
+                  "     1415.1943             9.0e-6       18.9 \n",
+                  "\n",
+                  "FP: 21.85099983215332 s\n",
+                  "FP: 1 round\n",
+                  "FP: Obj: 9131.594928448321\n",
+                  "Obj: 9131.594928448321\n",
+                  "Optimale PV-Kapazität: 29.999997711724475\n"
+               ]
+            }
+         ],
+         "source": [
+            "using JuMP, Juniper, Ipopt, HiGHS\n",
+            "ipopt = optimizer_with_attributes(Ipopt.Optimizer, \"print_level\" => 0)\n",
+            "highs = optimizer_with_attributes(HiGHS.Optimizer, \"output_flag\" => false)\n",
+            "model = Model(\n",
+            "    optimizer_with_attributes(\n",
+            "        Juniper.Optimizer,\n",
+            "        \"nl_solver\" => ipopt,\n",
+            "        \"mip_solver\" => highs,\n",
+            "    ),\n",
+            ")\n",
+            "\n",
+            "# Obere Ebene: Investitionsentscheidung (Leader)\n",
+            "@variable(model, 0 <= y_PV <= 30)\n",
+            "\n",
+            "# Untere Ebene: Operationelle Variablen (Follower)\n",
+            "@variable(model, G_in[1:T, 1:num_scenarios] >= 0)   # Netzimport\n",
+            "@variable(model, G_out[1:T, 1:num_scenarios] >= 0)   # Netzexport\n",
+            "\n",
+            "# Dualvariablen für KKT-Bedingungen\n",
+            "@variable(model, λ[1:T, 1:num_scenarios])\n",
+            "@variable(model, nu_in[1:T, 1:num_scenarios] >= 0)\n",
+            "@variable(model, nu_out[1:T, 1:num_scenarios] >= 0)\n",
+            "@variable(model, z_in[1:T, 1:num_scenarios], Bin)\n",
+            "@variable(model, z_out[1:T, 1:num_scenarios], Bin)\n",
+            "\n",
+            "# I_pv = (I0 * y_PV^(-p)) * y_PV * (1 + MwSt)\n",
+            "#      = I0 * y_PV^(1-p) * (1 + MwSt)\n",
+            "@NLexpression(model, I_pv, I0 * (0.2*y_PV)^(1 - p) * (1 + MwSt))\n",
+            "\n",
+            "# Jährliche Investitionskosten via Annuitätenformel\n",
+            "@NLexpression(model, A, I_pv * a)\n",
+            "\n",
+            "\n",
+            "M = 1_000  # Big-M Wert\n",
+            "\n",
+            "for t in 1:T, ω in 1:num_scenarios\n",
+            "    # Berechnung der PV-Erzeugung als fester Wert unter Nutzung der Effizienzfunktion\n",
+            "    P_PV_val = efficiency(T_t_omega[t][ω]) * S_t_omega[t][ω]\n",
+            "    \n",
+            "    # Primal-Nebenbedingung: Energiebilanz\n",
+            "    @constraint(model, L_t_omega[t][ω] == y_PV * P_PV_val + G_in[t, ω] - G_out[t, ω])\n",
+            "    \n",
+            "    # Stationaritätsbedingungen (Gradienten der Lagrangefunktion)\n",
+            "    @constraint(model, c_grid_buy - λ[t, ω] - nu_in[t, ω] == 0)\n",
+            "    @constraint(model, -c_grid_feed + λ[t, ω] - nu_out[t, ω] == 0)\n",
+            "    \n",
+            "    # Big-M Formulierung für Komplementaritätsbedingungen\n",
+            "    @constraint(model, G_in[t, ω] <= M * z_in[t, ω])\n",
+            "    @constraint(model, nu_in[t, ω] <= M * (1 - z_in[t, ω]))\n",
+            "    @constraint(model, G_out[t, ω] <= M * z_out[t, ω])\n",
+            "    @constraint(model, nu_out[t, ω] <= M * (1 - z_out[t, ω]))\n",
+            "end\n",
+            "\n",
+            "# Zielfunktion: Minimierung der Investitionskosten plus der gewichteten Betriebs- und Emissionskosten\n",
+            "@NLobjective(model, Min,\n",
+            "    (A/365)*12 +\n",
+            "    sum(Φ_t_omega[t][ω] * (c_grid_buy * G_in[t, ω] - c_grid_feed * G_out[t, ω] + SCC * e_grid * G_in[t, ω])\n",
+            "        for t in 1:T, ω in 1:num_scenarios)\n",
+            ")\n",
+            "\n",
+            "optimize!(model)\n",
+            "println(\"Optimale Fläche: \", value(y_PV))"
+         ]
+      },
+      {
+         "cell_type": "code",
+         "execution_count": null,
+         "id": "7a0c4b18",
+         "metadata": {},
+         "outputs": [],
+         "source": []
+      }
    ],
-   "source": [
-    "using Pkg\n",
-    "Pkg.activate(\".\")\n",
-    "#Pkg.instantiate()"
-   ]
-  },
-  {
-   "cell_type": "code",
-   "execution_count": 2,
-   "id": "bb2bae55",
-   "metadata": {},
-<<<<<<< HEAD
-   "outputs": [],
-=======
-   "outputs": [
-    {
-     "name": "stderr",
-     "output_type": "stream",
-     "text": [
-      "\u001b[32m\u001b[1m   Resolving\u001b[22m\u001b[39m package versions...\n",
-      "\u001b[32m\u001b[1m  No Changes\u001b[22m\u001b[39m to `C:\\Users\\Reintjes\\Documents\\aD\\UoC\\Semester1\\AMO\\Projekt\\AMOProject\\Project.toml`\n",
-      "\u001b[32m\u001b[1m  No Changes\u001b[22m\u001b[39m to `C:\\Users\\Reintjes\\Documents\\aD\\UoC\\Semester1\\AMO\\Projekt\\AMOProject\\Manifest.toml`\n",
-      "\u001b[32m\u001b[1m   Resolving\u001b[22m\u001b[39m package versions...\n",
-      "\u001b[32m\u001b[1m  No Changes\u001b[22m\u001b[39m to `C:\\Users\\Reintjes\\Documents\\aD\\UoC\\Semester1\\AMO\\Projekt\\AMOProject\\Project.toml`\n",
-      "\u001b[32m\u001b[1m  No Changes\u001b[22m\u001b[39m to `C:\\Users\\Reintjes\\Documents\\aD\\UoC\\Semester1\\AMO\\Projekt\\AMOProject\\Manifest.toml`\n",
-      "\u001b[32m\u001b[1m   Resolving\u001b[22m\u001b[39m package versions...\n",
-      "\u001b[32m\u001b[1m  No Changes\u001b[22m\u001b[39m to `C:\\Users\\Reintjes\\Documents\\aD\\UoC\\Semester1\\AMO\\Projekt\\AMOProject\\Project.toml`\n",
-      "\u001b[32m\u001b[1m  No Changes\u001b[22m\u001b[39m to `C:\\Users\\Reintjes\\Documents\\aD\\UoC\\Semester1\\AMO\\Projekt\\AMOProject\\Manifest.toml`\n",
-      "\u001b[32m\u001b[1m   Resolving\u001b[22m\u001b[39m package versions...\n",
-      "\u001b[32m\u001b[1m  No Changes\u001b[22m\u001b[39m to `C:\\Users\\Reintjes\\Documents\\aD\\UoC\\Semester1\\AMO\\Projekt\\AMOProject\\Project.toml`\n",
-      "\u001b[32m\u001b[1m  No Changes\u001b[22m\u001b[39m to `C:\\Users\\Reintjes\\Documents\\aD\\UoC\\Semester1\\AMO\\Projekt\\AMOProject\\Manifest.toml`\n",
-      "\u001b[32m\u001b[1m   Resolving\u001b[22m\u001b[39m package versions...\n",
-      "\u001b[32m\u001b[1m  No Changes\u001b[22m\u001b[39m to `C:\\Users\\Reintjes\\Documents\\aD\\UoC\\Semester1\\AMO\\Projekt\\AMOProject\\Project.toml`\n",
-      "\u001b[32m\u001b[1m  No Changes\u001b[22m\u001b[39m to `C:\\Users\\Reintjes\\Documents\\aD\\UoC\\Semester1\\AMO\\Projekt\\AMOProject\\Manifest.toml`\n",
-      "\u001b[32m\u001b[1m   Resolving\u001b[22m\u001b[39m package versions...\n",
-      "\u001b[32m\u001b[1m  No Changes\u001b[22m\u001b[39m to `C:\\Users\\Reintjes\\Documents\\aD\\UoC\\Semester1\\AMO\\Projekt\\AMOProject\\Project.toml`\n",
-      "\u001b[32m\u001b[1m  No Changes\u001b[22m\u001b[39m to `C:\\Users\\Reintjes\\Documents\\aD\\UoC\\Semester1\\AMO\\Projekt\\AMOProject\\Manifest.toml`\n",
-      "\u001b[32m\u001b[1m   Resolving\u001b[22m\u001b[39m package versions...\n",
-      "\u001b[32m\u001b[1m  No Changes\u001b[22m\u001b[39m to `C:\\Users\\Reintjes\\Documents\\aD\\UoC\\Semester1\\AMO\\Projekt\\AMOProject\\Project.toml`\n",
-      "\u001b[32m\u001b[1m  No Changes\u001b[22m\u001b[39m to `C:\\Users\\Reintjes\\Documents\\aD\\UoC\\Semester1\\AMO\\Projekt\\AMOProject\\Manifest.toml`\n",
-      "\u001b[32m\u001b[1m   Resolving\u001b[22m\u001b[39m package versions...\n",
-      "\u001b[32m\u001b[1m  No Changes\u001b[22m\u001b[39m to `C:\\Users\\Reintjes\\Documents\\aD\\UoC\\Semester1\\AMO\\Projekt\\AMOProject\\Project.toml`\n",
-      "\u001b[32m\u001b[1m  No Changes\u001b[22m\u001b[39m to `C:\\Users\\Reintjes\\Documents\\aD\\UoC\\Semester1\\AMO\\Projekt\\AMOProject\\Manifest.toml`\n",
-      "\u001b[32m\u001b[1m   Resolving\u001b[22m\u001b[39m package versions...\n",
-      "\u001b[32m\u001b[1m  No Changes\u001b[22m\u001b[39m to `C:\\Users\\Reintjes\\Documents\\aD\\UoC\\Semester1\\AMO\\Projekt\\AMOProject\\Project.toml`\n",
-      "\u001b[32m\u001b[1m  No Changes\u001b[22m\u001b[39m to `C:\\Users\\Reintjes\\Documents\\aD\\UoC\\Semester1\\AMO\\Projekt\\AMOProject\\Manifest.toml`\n",
-      "\u001b[32m\u001b[1m   Resolving\u001b[22m\u001b[39m package versions...\n",
-      "\u001b[32m\u001b[1m  No Changes\u001b[22m\u001b[39m to `C:\\Users\\Reintjes\\Documents\\aD\\UoC\\Semester1\\AMO\\Projekt\\AMOProject\\Project.toml`\n",
-      "\u001b[32m\u001b[1m  No Changes\u001b[22m\u001b[39m to `C:\\Users\\Reintjes\\Documents\\aD\\UoC\\Semester1\\AMO\\Projekt\\AMOProject\\Manifest.toml`\n",
-      "\u001b[32m\u001b[1m   Resolving\u001b[22m\u001b[39m package versions...\n",
-      "\u001b[32m\u001b[1m  No Changes\u001b[22m\u001b[39m to `C:\\Users\\Reintjes\\Documents\\aD\\UoC\\Semester1\\AMO\\Projekt\\AMOProject\\Project.toml`\n",
-      "\u001b[32m\u001b[1m  No Changes\u001b[22m\u001b[39m to `C:\\Users\\Reintjes\\Documents\\aD\\UoC\\Semester1\\AMO\\Projekt\\AMOProject\\Manifest.toml`\n",
-      "\u001b[32m\u001b[1m   Resolving\u001b[22m\u001b[39m package versions...\n",
-      "\u001b[32m\u001b[1m  No Changes\u001b[22m\u001b[39m to `C:\\Users\\Reintjes\\Documents\\aD\\UoC\\Semester1\\AMO\\Projekt\\AMOProject\\Project.toml`\n",
-      "\u001b[32m\u001b[1m  No Changes\u001b[22m\u001b[39m to `C:\\Users\\Reintjes\\Documents\\aD\\UoC\\Semester1\\AMO\\Projekt\\AMOProject\\Manifest.toml`\n"
-     ]
-    }
-   ],
->>>>>>> 829a1355
-   "source": [
-    "# Pkg.add(\"MathOptInterface\")\n",
-    "# Pkg.add(\"JuMP\")\n",
-    "# Pkg.add(\"Distributions\")\n",
-    "# Pkg.add(\"HiGHS\")\n",
-    "# Pkg.add(\"Clustering\")\n",
-    "# Pkg.add(\"Distances\")\n",
-    "# Pkg.add(\"Plots\")\n",
-    "# Pkg.add(\"Statistics\")\n",
-    "# Pkg.add(\"StatsBase\")\n",
-    "# Pkg.add(\"Ipopt\")\n",
-    "# Pkg.add(\"BilevelJuMP\")\n",
-    "# Pkg.add(\"Juniper\") #new\n",
-    "# Pkg.add(\"JSON\")"
-   ]
-  },
-  {
-   "cell_type": "code",
-<<<<<<< HEAD
-   "execution_count": 2,
-=======
-   "execution_count": 3,
->>>>>>> 829a1355
-   "id": "336d8115",
-   "metadata": {},
-   "outputs": [],
-   "source": [
-    "using JuMP, Distributions, Clustering, Distances, Plots, Statistics, StatsBase, Ipopt, Juniper, JSON"
-   ]
-  },
-  {
-   "cell_type": "markdown",
-   "id": "60b584d8",
-   "metadata": {},
-   "source": [
-    "## Parameterdefinitionen\n",
-    "\n",
-    "Hier werden die grundlegenden Parameter definiert, wie etwa die Anzahl der Zeitschritte, Investitionskosten, Strompreise sowie Parameter zur Modellierung der PV-Leistung und Emissionen."
-   ]
-  },
-  {
-   "cell_type": "code",
-<<<<<<< HEAD
-   "execution_count": 13,
-=======
-   "execution_count": 4,
->>>>>>> 829a1355
-   "id": "9a0d0c03",
-   "metadata": {},
-   "outputs": [
-    {
-     "data": {
-      "text/plain": [
-       "0.055839973499395165"
-      ]
-     },
-     "metadata": {},
-     "output_type": "display_data"
-    }
-   ],
-   "source": [
-    "# Anzahl der Zeitperioden (z.B. 12 Monate * 24 Stunden)\n",
-    "T = 288\n",
-    "\n",
-    "# Anzahl der Szenarien pro Zeitschritt\n",
-    "num_scenarios = 5\n",
-    "\n",
-    "# Investitionskosten (Beispielwert)\n",
-    "#C_inv = 10 * 12\n",
-    "\n",
-<<<<<<< HEAD
-    "# Social Cost of Carbon ($/t CO2)\n",
-    "SCC = 100\n",
-    "\n",
-    "# Kosten für Netzbezug und Erlös aus Einspeisung ($/kWh)\n",
-    "c_grid_buy = 0.33\n",
-    "c_grid_feed = 0.08\n",
-=======
-    "# Social Cost of Carbon (€/t CO2)\n",
-    "SCC = 100\n",
-    "\n",
-    "# Kosten für Netzbezug und Erlös aus Einspeisung (€/kWh)\n",
-    "c_grid_buy = 0.47\n",
-    "c_grid_feed = 0.083\n",
->>>>>>> 829a1355
-    "\n",
-    "# Emissionsintensität (tCO2/kWh)\n",
-    "e_grid = 0.00038\n",
-    "\n",
-    "# PV-Parameter\n",
-    "η_0 = 0.18      # Nominale PV-Wirkungsgrad\n",
-    "β = 0.004       # Temperaturkoeffizient pro °C\n",
-    "T_ref = 25      # Referenztemperatur in °C\n",
-    "\n",
-    "# -- Parameter für Investitionskosten-Formel nach Bergner (2019)\n",
-    "I0   = 1.923    # €/kW\n",
-    "p    = 0.16     # Skalierungsparameter\n",
-    "MwSt = 0.19     # 19% Mehrwertsteuer\n",
-    "r    = 0.0275   # Zinssatz pro Jahr (2,75%)\n",
-    "n    = 25       # Nutzungsdauer in Jahren\n",
-    "\n",
-    "# -- Aus der Annuitätenformel: a = r * (1+r)^n / ((1+r)^n - 1)\n",
-    "#    Diesen Faktor brauchen wir, um die einmaligen Investitionskosten\n",
-    "#    auf jährliche Kosten A umzurechnen.\n",
-    "function annuity_factor(r, n)\n",
-    "    return r * (1+r)^n / ((1+r)^n - 1)\n",
-    "end\n",
-    "a = annuity_factor(r, n)"
-   ]
-  },
-  {
-   "cell_type": "markdown",
-   "id": "c1ac3d0c",
-   "metadata": {},
-   "source": [
-    "## Definition der Effizienzfunktion\n",
-    "\n",
-    "Die Funktion `efficiency` berechnet den temperaturabhängigen PV-Wirkungsgrad."
-   ]
-  },
-  {
-   "cell_type": "code",
-   "execution_count": null,
-   "id": "a92ae456",
-   "metadata": {},
-   "outputs": [
-    {
-     "data": {
-      "text/plain": [
-       "efficiency (generic function with 1 method)"
-      ]
-     },
-     "metadata": {},
-     "output_type": "display_data"
-    }
-   ],
-   "source": [
-    "function efficiency(T_t)\n",
-    "    return η_0 * (1 - β * (T_t - T_ref)) / 1000\n",
-    "end"
-   ]
-  },
-  {
-   "cell_type": "markdown",
-   "id": "4c847af6",
-   "metadata": {},
-   "source": [
-    "## Erzeugung der stochastischen Verteilungen\n",
-    "\n",
-    "In diesem Abschnitt wird für jeden Zeitschritt ein Vektor von Verteilungen erstellt, der Solarstrahlung, Temperatur und Verbrauch abbildet. Dabei werden saisonale und tageszeitliche Effekte berücksichtigt."
-   ]
-  },
-  {
-   "cell_type": "code",
-   "execution_count": 6,
-   "id": "2b6b60bd",
-   "metadata": {},
-   "outputs": [],
-   "source": [
-    "using Distributions, Random\n",
-    "\n",
-    "# Funktion zur Erzeugung eines Verteilungsvektors für einen Zeitschritt\n",
-    "function generate_distributions(si::Float64, consumption_mean::Float64, temp_mean::Float64, hour::Int)\n",
-    "    if hour < 6 || hour > 22\n",
-    "        # Nachtstunden: nahezu keine Sonneneinstrahlung\n",
-    "        solar = Beta(1, 1000)  \n",
-    "        temperature = Normal(temp_mean - 4, 9)\n",
-    "        consumption = Normal(consumption_mean/(consumption_mean - 1), consumption_mean / 11)\n",
-    "    else\n",
-    "        # Tagesstunden: solare Einstrahlung mit Beta-Verteilung\n",
-    "        β_param = ((si * (1 + si) / (si / 10)) - 1) * (1 - si)\n",
-    "        α_param = si * β_param / (1 - si)\n",
-    "        solar = Beta(α_param, β_param)\n",
-    "        temperature = Normal(temp_mean, 9)\n",
-    "        consumption = Normal(consumption_mean, consumption_mean / 11)\n",
-    "    end\n",
-    "    return [solar, consumption, temperature]\n",
-    "end\n",
-    "\n",
-    "# Initialisierung des Verteilungsvektors für jeden Zeitschritt\n",
-    "dist_vec = Vector{Vector{Distribution}}(undef, 12 * 24)\n",
-    "\n",
-    "for month in 1:12\n",
-    "    for hour in 1:24\n",
-    "        # Saisonale und tageszeitabhängige Parameter\n",
-    "        si = 0.25 + 0.1 * sin(2π * month / 12)  \n",
-    "        si = hour < 6 || hour > 22 ? 0.0 : si  \n",
-    "        consumption_mean = 90.0 + 10 * sin(2π * hour / 24)\n",
-    "        temp_mean = 13.0 + 5 * cos(2π * month / 12)\n",
-    "        \n",
-    "        # Speichern des Verteilungsvektors\n",
-    "        dist_vec[(month - 1) * 24 + hour] = generate_distributions(si, consumption_mean, temp_mean, hour)\n",
-    "    end\n",
-    "end"
-   ]
-  },
-  {
-   "cell_type": "markdown",
-   "id": "71ab2ec2",
-   "metadata": {},
-   "source": [
-    "## Erzeugung der Dummy-Szenarien\n",
-    "\n",
-    "Für jeden Zeitschritt werden 5 Szenarien für Solarstrahlung, Verbrauch und Temperatur erzeugt. Außerdem werden die Szenario-Wahrscheinlichkeiten (gleichverteilt) festgelegt."
-   ]
-  },
-  {
-   "cell_type": "code",
-   "execution_count": 7,
-   "id": "c8dd2eb2",
-   "metadata": {},
-   "outputs": [],
-   "source": [
-    "# Gesamtzahl der Zeitschritte\n",
-    "T_total = 12 * 24\n",
-    "\n",
-    "# Erzeugen der Dummy-Szenarien für Solar (Index 1 im Verteilungsvektor)\n",
-    "S_t_omega = [ [rand(dist_vec[t][1]) for ω in 1:num_scenarios] for t in 1:T_total ]\n",
-    "\n",
-    "# Erzeugen der Dummy-Szenarien für Verbrauch (Index 2 im Verteilungsvektor)\n",
-    "L_t_omega = [ [rand(dist_vec[t][2]) for ω in 1:num_scenarios] for t in 1:T_total ]\n",
-    "\n",
-    "# Erzeugen der Dummy-Szenarien für Temperatur (Index 3 im Verteilungsvektor)\n",
-    "T_t_omega = [ [rand(dist_vec[t][3]) for ω in 1:num_scenarios] for t in 1:T_total ]\n",
-    "\n",
-    "# Szenario-Wahrscheinlichkeiten (uniform verteilt)\n",
-    "Φ_t_omega = [ [1/num_scenarios for ω in 1:num_scenarios] for t in 1:T_total ]\n",
-    "nothing"
-   ]
-  },
-  {
-   "cell_type": "markdown",
-   "id": "450c251b",
-   "metadata": {},
-   "source": [
-    "## Lade Szenario Daten"
-   ]
-  },
-  {
-   "cell_type": "code",
-   "execution_count": 7,
-   "id": "ba24a3d2",
-   "metadata": {},
-   "outputs": [
-    {
-     "name": "stdout",
-     "output_type": "stream",
-     "text": [
-      "[[0.0, 2.999525267344869, 22.254531157392194], [0.0, 1.9565797642148461, 92.90035278238122], [0.0, 0.3624653274997054, 171.66315867195937], [0.0, 1.9050833876175937, 52.263956033678724], [0.0, -0.25336772350649683, 253.59294825700488]]\n",
-      "[0.561, 0.202, 0.068, 0.153, 0.016]\n"
-     ]
-    }
-   ],
-   "source": [
-    "# Szenarien und wahrscheinlichkeiten aus JSON-Dateien laden\n",
-    "all_scenarios = JSON.parsefile(\"data/results/all_scenarios.json\")\n",
-    "all_probabilities = JSON.parsefile(\"data/results/all_probabilities.json\")\n",
-    "\n",
-    "# Konvertiere JSON-Arrays in Julia-Arrays\n",
-    "#'G(i) (Globalstrahlung)', 'T2m (Temperatur)', 'Global_active_power'\n",
-    "all_scenarios = [[convert(Array{Float64,1}, scenario) for scenario in scenarios] for scenarios in all_scenarios]\n",
-    "all_probabilities = [convert(Vector{Float64}, probs) for probs in all_probabilities]\n",
-    "println(all_scenarios[1])\n",
-    "println(all_probabilities[1])\n",
-    "nothing"
-   ]
-  },
-  {
-   "cell_type": "code",
-   "execution_count": 18,
-   "id": "f2bf8ee0",
-   "metadata": {},
-   "outputs": [],
-   "source": [
-    "T_total = length(all_scenarios)  # 288\n",
-    "num_scenarios = length(all_scenarios[1])  # 5\n",
-    "\n",
-    "S_t_omega = [[all_scenarios[t][ω][1] for ω in 1:num_scenarios] for t in 1:T_total]  # Solar\n",
-    "L_t_omega = [[all_scenarios[t][ω][3] for ω in 1:num_scenarios] for t in 1:T_total]  # Load\n",
-    "T_t_omega = [[all_scenarios[t][ω][2] for ω in 1:num_scenarios] for t in 1:T_total]  # Temperature\n",
-    "\n",
-    "# Szenario wahrscheinlichkeiten\n",
-    "Φ_t_omega = [all_probabilities[t] for t in 1:T_total]  \n",
-    "nothing"
-   ]
-  },
-  {
-   "cell_type": "markdown",
-   "id": "ce89d5d2",
-   "metadata": {},
-   "source": [
-    "## Testausgabe für den ersten Zeitschritt\n",
-    "\n",
-    "Wir geben die für den ersten Zeitschritt (erste Stunde im Januar) generierten Werte aus."
-   ]
-  },
-  {
-   "cell_type": "code",
-<<<<<<< HEAD
-   "execution_count": 9,
-=======
-   "execution_count": 8,
->>>>>>> 829a1355
-   "id": "af5b9c48",
-   "metadata": {},
-   "outputs": [
-    {
-     "name": "stdout",
-     "output_type": "stream",
-     "text": [
-      "Erste Stunde im Januar:\n",
-<<<<<<< HEAD
-      "Solar: [0.0, 0.0, 0.0, 0.0, 0.0]\n",
-      "Verbrauch: [22.254531157392194, 92.90035278238122, 171.66315867195937, 52.263956033678724, 253.59294825700488]\n",
-      "Temperatur: [2.999525267344869, 1.9565797642148461, 0.3624653274997054, 1.9050833876175937, -0.25336772350649683]\n",
-      "Szenario-Wahrscheinlichkeiten: [0.561, 0.202, 0.068, 0.153, 0.016]\n"
-=======
-      "Solar: [0.0001425203674435158, 0.00022210069763998452, 0.0025949823892871724, 0.00018007237322443295, 0.0016406734241154529]\n",
-      "Verbrauch: [7.650149791385976, -16.69019858793306, 1.9411161896983224, 6.888425225519704, 6.765365330309192]\n",
-      "Temperatur: [0.3743842471958305, 15.579381602725515, 16.217841347951467, 30.889614864384484, 17.52788135955766]\n",
-      "Szenario-Wahrscheinlichkeiten: [0.2, 0.2, 0.2, 0.2, 0.2]\n"
->>>>>>> 829a1355
-     ]
-    }
-   ],
-   "source": [
-    "println(\"Erste Stunde im Januar:\")\n",
-    "println(\"Solar: \", S_t_omega[1])\n",
-    "println(\"Verbrauch: \", L_t_omega[1])\n",
-    "println(\"Temperatur: \", T_t_omega[1])\n",
-    "println(\"Szenario-Wahrscheinlichkeiten: \", Φ_t_omega[1])"
-   ]
-  },
-  {
-   "cell_type": "markdown",
-   "id": "a3d136b7",
-   "metadata": {},
-   "source": [
-    "## Erstellung und Lösung des Optimierungsmodells\n",
-    "\n",
-    "Das Optimierungsmodell wird in zwei Ebenen aufgeteilt:\n",
-    "\n",
-    "- **Obere Ebene:** Investitionsentscheidung (Variable y_PV) unter Berücksichtigung der jährlichen Investitionskosten.\n",
-    "- **Untere Ebene:** Operative Entscheidungen (Netzbezug G_in und Einspeisung G_out) für jeden Zeitschritt und jedes Szenario. Die KKT-Bedingungen der unteren Ebene werden verwendet, um das bilevel-Problem in ein Single-Level-Problem zu transformieren.\n",
-    "\n",
-    "Anhand der Energiebilanz wird sichergestellt, dass der Verbrauch durch PV-Erzeugung, Netzbezug und Einspeisung gedeckt wird."
-   ]
-  },
-  {
-   "cell_type": "code",
-<<<<<<< HEAD
-   "execution_count": 15,
-=======
-   "execution_count": 9,
->>>>>>> 829a1355
-   "id": "d61c082a",
-   "metadata": {},
-   "outputs": [
-    {
-     "name": "stdout",
-     "output_type": "stream",
-     "text": [
-      "\n",
-      "******************************************************************************\n",
-      "This program contains Ipopt, a library for large-scale nonlinear optimization.\n",
-      " Ipopt is released as open source code under the Eclipse Public License (EPL).\n",
-      "         For more information visit https://github.com/coin-or/Ipopt\n",
-      "******************************************************************************\n",
-      "\n",
-      "This is Ipopt version 3.14.17, running with linear solver MUMPS 5.7.3.\n",
-      "\n",
-      "Number of nonzeros in equality constraint Jacobian...:    15148\n",
-      "Number of nonzeros in inequality constraint Jacobian.:        0\n",
-      "Number of nonzeros in Lagrangian Hessian.............:     8641\n",
-      "\n",
-      "Total number of variables............................:     7201\n",
-      "                     variables with only lower bounds:     5760\n",
-      "                variables with lower and upper bounds:        1\n",
-      "                     variables with only upper bounds:        0\n",
-      "Total number of equality constraints.................:     7200\n",
-      "Total number of inequality constraints...............:        0\n",
-      "        inequality constraints with only lower bounds:        0\n",
-      "   inequality constraints with lower and upper bounds:        0\n",
-      "        inequality constraints with only upper bounds:        0\n",
-      "\n",
-      "iter    objective    inf_pr   inf_du lg(mu)  ||d||  lg(rg) alpha_du alpha_pr  ls\n",
-<<<<<<< HEAD
-      "   0  1.4591985e+02 3.37e+02 1.00e+02  -1.0 0.00e+00    -  0.00e+00 0.00e+00   0\n",
-      "   1  1.6520426e+02 3.37e+02 1.00e+02  -1.0 1.69e+02    -  5.87e-05 5.87e-05h  1\n",
-      "   2  1.9559381e+02 3.37e+02 1.00e+02  -1.0 3.37e+02    -  6.00e-05 5.84e-05h  1\n",
-      "   3  2.6621199e+02 3.37e+02 1.00e+02  -1.0 3.37e+02    -  1.25e-04 1.17e-04h  1\n",
-      "   4  4.2328713e+02 3.37e+02 1.88e+03  -1.0 3.37e+02    -  2.59e-04 2.37e-04h  1\n",
-      "   5  7.5850525e+02 3.37e+02 4.11e+03  -1.0 3.37e+02    -  5.38e-04 4.79e-04h  1\n",
-      "   6  1.4528812e+03 3.36e+02 8.78e+03  -1.0 3.37e+02    -  1.13e-03 9.71e-04h  1\n",
-      "   7  2.8649285e+03 3.36e+02 1.61e+04  -1.0 3.36e+02    -  2.42e-03 1.96e-03h  1\n",
-      "   8  5.6376248e+03 3.34e+02 2.97e+04  -1.0 3.36e+02    -  4.77e-03 3.86e-03h  1\n",
-      "   9  9.3791618e+03 3.33e+02 3.04e+04  -1.0 3.34e+02    -  5.60e-03 5.24e-03h  1\n",
-      "iter    objective    inf_pr   inf_du lg(mu)  ||d||  lg(rg) alpha_du alpha_pr  ls\n",
-      "  10  1.2602037e+04 3.31e+02 3.24e+04  -1.0 3.33e+02    -  4.80e-03 4.55e-03h  1\n",
-      "  11  1.3286434e+04 3.31e+02 3.22e+04  -1.0 3.31e+02    -  1.02e-03 9.88e-04h  1\n",
-      "  12  1.6364130e+04 3.29e+02 3.04e+04  -1.0 3.31e+02    -  4.72e-03 4.38e-03h  1\n",
-      "  13  1.9181159e+04 3.28e+02 2.95e+04  -1.0 3.29e+02    -  4.19e-03 4.02e-03h  1\n",
-      "  14  1.9907684e+04 3.28e+02 2.93e+04  -1.0 3.28e+02    -  1.07e-03 1.05e-03h  1\n",
-      "  15  2.1879609e+04 3.27e+02 4.65e+04  -1.0 3.28e+02    -  5.09e-03 2.83e-03h  1\n",
-      "  16  2.3105043e+04 3.26e+02 5.06e+04  -1.0 3.27e+02    -  2.21e-03 1.77e-03h  1\n",
-      "  17  2.3295168e+04 3.26e+02 5.06e+04  -1.0 3.26e+02    -  2.96e-04 2.93e-04h  1\n",
-      "  18  2.3276727e+04 3.26e+02 5.06e+04  -1.0 3.84e+03    -  7.76e-06 7.76e-06f  1\n",
-      "  19  2.4003009e+04 3.26e+02 7.07e+04  -1.0 3.26e+02    -  3.14e-03 1.05e-03h  1\n",
-      "iter    objective    inf_pr   inf_du lg(mu)  ||d||  lg(rg) alpha_du alpha_pr  ls\n",
-      "  20  2.4367617e+04 3.26e+02 7.11e+04  -1.0 3.26e+02    -  5.87e-04 5.34e-04h  1\n",
-      "  21  2.5389183e+04 3.25e+02 1.01e+05  -1.0 3.26e+02    -  4.62e-03 1.48e-03h  1\n",
-      "  22  2.6885981e+04 3.24e+02 1.08e+05  -1.0 3.25e+02    -  2.89e-03 2.18e-03h  1\n",
-      "  23  2.7457134e+04 3.24e+02 1.08e+05  -1.0 3.24e+02    -  9.03e-04 8.48e-04h  1\n",
-      "  24  2.8381601e+04 3.24e+02 1.09e+05  -1.0 3.24e+02    -  1.41e-03 1.36e-03h  1\n",
-      "  25  2.8676790e+04 3.24e+02 1.14e+05  -1.0 3.24e+02    -  1.03e-03 4.30e-04h  1\n",
-      "  26  2.9248254e+04 3.23e+02 1.42e+05  -1.0 3.24e+02    -  3.74e-03 8.33e-04h  1\n",
-      "  27  3.0403488e+04 3.23e+02 1.36e+05  -1.0 3.23e+02    -  1.17e-03 1.69e-03h  1\n",
-      "  28  3.0488302e+04 3.23e+02 1.37e+05  -1.0 3.23e+02    -  1.44e-04 1.38e-04h  1\n",
-      "  29  3.0869976e+04 3.23e+02 1.37e+05  -1.0 3.23e+02    -  5.78e-04 5.69e-04h  1\n",
-      "iter    objective    inf_pr   inf_du lg(mu)  ||d||  lg(rg) alpha_du alpha_pr  ls\n",
-      "  30  3.1369998e+04 3.22e+02 1.77e+05  -1.0 3.23e+02    -  4.99e-03 7.32e-04h  1\n",
-      "  31  3.1734350e+04 3.22e+02 1.78e+05  -1.0 3.22e+02    -  7.12e-04 5.35e-04h  1\n",
-      "  32  3.4117292e+04 3.21e+02 4.00e+05  -1.0 3.22e+02   0.0 2.72e-02 3.50e-03h  1\n",
-      "  33  3.4626680e+04 3.21e+02 4.00e+05  -1.0 3.21e+02    -  7.92e-04 7.66e-04h  1\n",
-      "  34  3.5169346e+04 3.20e+02 4.03e+05  -1.0 3.21e+02    -  1.28e-03 8.34e-04h  1\n",
-      "  35  3.5590536e+04 3.20e+02 4.03e+05  -1.0 3.20e+02    -  6.82e-04 6.74e-04h  1\n",
-      "  36  3.6209640e+04 3.20e+02 4.45e+05  -1.0 3.20e+02    -  5.53e-03 9.14e-04h  1\n",
-      "  37  3.6414766e+04 3.20e+02 4.87e+05  -1.0 3.20e+02    -  5.00e-03 3.03e-04h  1\n",
-      "  38  3.8514420e+04 3.19e+02 4.80e+05  -1.0 3.20e+02    -  2.46e-03 3.10e-03h  1\n",
-      "  39  3.8575256e+04 3.19e+02 2.67e+06  -1.0 3.19e+02  -0.5 1.21e-06 9.70e-05h  1\n",
-      "iter    objective    inf_pr   inf_du lg(mu)  ||d||  lg(rg) alpha_du alpha_pr  ls\n",
-      "  40  3.8875068e+04 3.19e+02 2.67e+06  -1.0 3.19e+02    -  4.80e-04 4.58e-04h  1\n",
-      "  41  4.0279961e+04 3.18e+02 2.66e+06  -1.0 3.19e+02    -  2.19e-03 2.10e-03h  1\n",
-      "  42  4.2914006e+04 3.17e+02 3.67e+06  -1.0 3.18e+02    -  2.28e-01 3.92e-03h  1\n",
-      "  43  8.2768528e+04 2.98e+02 3.07e+06  -1.0 3.17e+02    -  9.19e-02 5.95e-02h  1\n",
-      "  44  1.5544288e+05 2.64e+02 5.08e+06  -1.0 2.98e+02    -  4.26e-01 1.15e-01h  1\n",
-      "  45  2.7661681e+05 2.06e+02 4.30e+06  -1.0 2.64e+02    -  3.00e-01 2.17e-01h  1\n",
-      "  46  4.4522873e+05 1.27e+02 3.76e+06  -1.0 2.06e+02    -  1.00e+00 3.86e-01h  1\n",
-      "  47  6.1745696e+05 4.53e+01 1.34e+06  -1.0 1.27e+02    -  1.00e+00 6.43e-01h  1\n",
-      "  48  7.0396072e+05 4.39e+00 2.32e+05  -1.0 4.53e+01    -  1.00e+00 9.03e-01h  1\n",
-      "  49  7.1326191e+05 2.26e-11 4.55e+05  -1.0 4.39e+00    -  1.00e+00 1.00e+00h  1\n",
-      "iter    objective    inf_pr   inf_du lg(mu)  ||d||  lg(rg) alpha_du alpha_pr  ls\n",
-      "  50  7.1326191e+05 2.26e-11 1.74e+07  -1.0 1.83e-03    -  7.27e-01 1.00e+00h  1\n",
-      "  51  7.1326191e+05 1.53e-11 1.38e+07  -1.0 1.47e-03   4.5 1.00e+00 1.00e+00h  1\n",
-      "  52  7.1326191e+05 2.21e-11 2.75e+06  -1.0 3.70e-03    -  8.93e-01 1.00e+00f  1\n",
-      "  53  7.1326191e+05 1.07e-12 6.47e+04  -1.0 3.85e-04   4.0 1.00e+00 1.00e+00h  1\n",
-      "  54  7.1326191e+05 2.16e-13 1.48e+06  -1.7 1.50e-03    -  1.00e+00 1.00e+00f  1\n",
-      "  55  7.1326191e+05 1.61e-11 1.45e+07  -1.7 8.34e-02    -  1.00e+00 1.00e+00f  1\n",
-      "  56  7.1326191e+05 2.88e-11 1.28e+07  -1.7 8.44e-02    -  1.00e+00 1.00e+00F  1\n",
-      "  57  7.1326191e+05 4.27e-12 1.84e+06  -1.7 2.70e-02    -  1.00e+00 1.00e+00f  1\n",
-      "  58  7.1326191e+05 1.14e-13 5.05e+04  -1.7 3.15e-03    -  1.00e+00 1.00e+00f  1\n",
-      "  59  7.1326191e+05 2.84e-14 7.09e+01  -1.7 1.85e-04    -  1.00e+00 1.00e+00h  1\n",
-      "iter    objective    inf_pr   inf_du lg(mu)  ||d||  lg(rg) alpha_du alpha_pr  ls\n",
-      "  60  7.1326191e+05 2.84e-14 1.33e-01  -3.8 8.40e-09    -  1.00e+00 1.00e+00h  1\n",
-      "  61  7.1326191e+05 2.84e-14 6.43e-06  -5.7 5.41e-11    -  1.00e+00 1.00e+00h  1\n",
-      "  62  7.1326191e+05 2.84e-14 8.73e-09  -8.6 5.92e-12    -  1.00e+00 1.00e+00h  1\n",
-      "\n",
-      "Number of Iterations....: 62\n",
-      "\n",
-      "                                   (scaled)                 (unscaled)\n",
-      "Objective...............:   5.9438492680973851e+05    7.1326191217168618e+05\n",
-      "Dual infeasibility......:   8.7261176062725099e-09    1.0471341127527012e-08\n",
-      "Constraint violation....:   2.8421709430404007e-14    2.8421709430404007e-14\n",
-      "Variable bound violation:   5.4072740067760302e-37    5.4072740067760302e-37\n",
-      "Complementarity.........:   2.5059036469424163e-09    3.0070843763308993e-09\n",
-      "Overall NLP error.......:   8.7261176062725099e-09    1.0471341127527012e-08\n",
-      "\n",
-      "\n",
-      "Number of objective function evaluations             = 64\n",
-      "Number of objective gradient evaluations             = 63\n",
-      "Number of equality constraint evaluations            = 64\n",
-      "Number of inequality constraint evaluations          = 0\n",
-      "Number of equality constraint Jacobian evaluations   = 63\n",
-      "Number of inequality constraint Jacobian evaluations = 0\n",
-      "Number of Lagrangian Hessian evaluations             = 62\n",
-      "Total seconds in IPOPT                               = 1.547\n",
-=======
-      "   0  1.2240215e+00 1.20e+02 6.04e-09  -1.0 0.00e+00    -  0.00e+00 0.00e+00   0\n",
-      "   1  2.1015004e+00 1.20e+02 2.28e-05  -1.0 6.01e+01    -  1.65e-04 1.65e-04h  1\n",
-      "   2  3.5722577e+00 1.20e+02 4.96e-02  -1.0 1.20e+02    -  1.70e-04 1.64e-04h  1\n",
-      "   3  6.5916786e+00 1.20e+02 1.80e+01  -1.0 1.20e+02    -  3.57e-04 3.28e-04h  1\n",
-      "   4  1.2698922e+01 1.19e+02 3.47e+03  -1.0 1.20e+02    -  7.65e-04 6.63e-04h  1\n",
-      "   5  2.5087976e+01 1.19e+02 1.11e+04  -1.0 1.19e+02    -  1.62e-03 1.34e-03h  1\n",
-      "   6  5.0223264e+01 1.19e+02 2.08e+04  -1.0 1.19e+02    -  3.52e-03 2.72e-03h  1\n",
-      "   7  1.0089635e+02 1.18e+02 3.36e+04  -1.0 1.19e+02    -  8.02e-03 5.50e-03f  1\n",
-      "   8  2.0253407e+02 1.17e+02 1.11e+05  -1.0 1.18e+02    -  1.96e-02 1.11e-02h  1\n",
-      "   9  4.0419755e+02 1.14e+02 3.79e+05  -1.0 1.17e+02    -  5.03e-02 2.22e-02h  1\n",
-      "iter    objective    inf_pr   inf_du lg(mu)  ||d||  lg(rg) alpha_du alpha_pr  ls\n",
-      "  10  7.9584638e+02 1.09e+02 7.49e+05  -1.0 1.14e+02    -  8.62e-02 4.42e-02h  1\n",
-      "  11  1.4093942e+03 1.01e+02 1.45e+06  -1.0 1.09e+02    -  1.63e-01 7.24e-02f  1\n",
-      "  12  2.2227821e+03 9.10e+01 2.52e+06  -1.0 1.01e+02    -  2.77e-01 1.03e-01h  1\n",
-      "  13  3.6724648e+03 7.23e+01 3.69e+06  -1.0 9.10e+01    -  5.37e-01 2.06e-01h  1\n",
-      "  14  4.8671739e+03 5.69e+01 4.08e+06  -1.0 7.23e+01    -  7.14e-01 2.13e-01h  1\n",
-      "  15  7.1417584e+03 2.75e+01 2.46e+06  -1.0 5.69e+01    -  1.00e+00 5.16e-01h  1\n",
-      "  16  8.7416564e+03 6.82e+00 1.57e+06  -1.0 2.75e+01    -  1.00e+00 7.52e-01h  1\n",
-      "  17  9.2335237e+03 4.56e-01 1.24e+05  -1.0 6.81e+00    -  1.00e+00 9.33e-01h  1\n",
-      "  18  9.2685166e+03 1.33e-12 3.57e+04  -1.0 4.55e-01    -  1.00e+00 1.00e+00h  1\n",
-      "  19  9.2684869e+03 1.42e-14 3.33e+02  -1.7 6.14e-03    -  1.00e+00 1.00e+00f  1\n",
-      "iter    objective    inf_pr   inf_du lg(mu)  ||d||  lg(rg) alpha_du alpha_pr  ls\n",
-      "  20  9.2684859e+03 1.42e-14 4.93e+00  -3.8 1.98e-04    -  1.00e+00 1.00e+00h  1\n",
-      "  21  9.2683590e+03 1.42e-14 4.85e-04  -3.8 2.62e-02    -  1.00e+00 1.00e+00h  1\n",
-      "  22  9.2683541e+03 1.42e-14 8.52e+00  -8.6 1.02e-03    -  9.99e-01 1.00e+00h  1\n",
-      "  23  9.1315949e+03 1.42e-14 6.69e+00  -8.6 2.87e+02    -  2.18e-01 9.85e-02f  1\n",
-      "  24  9.1328454e+03 1.42e-14 4.19e-04  -8.6 2.58e-01    -  1.00e+00 1.00e+00f  1\n",
-      "  25  9.1318525e+03 1.42e-14 1.81e-07  -8.6 2.05e-01    -  1.00e+00 1.00e+00h  1\n",
-      "  26  9.1318523e+03 1.42e-14 3.08e-14  -8.6 4.68e-05    -  1.00e+00 1.00e+00h  1\n",
-      "  27  9.1315949e+03 1.42e-14 6.17e-03 -12.9 5.45e-02    -  9.98e-01 9.74e-01h  1\n",
-      "  28  9.1315949e+03 1.42e-14 1.56e-10 -12.9 2.59e-06    -  1.00e+00 1.00e+00f  1\n",
-      "\n",
-      "Number of Iterations....: 28\n",
-      "\n",
-      "                                   (scaled)                 (unscaled)\n",
-      "Objective...............:   9.1315949284483813e-05    9.1315949284483813e+03\n",
-      "Dual infeasibility......:   1.5563981362864683e-10    1.5563981362864684e-02\n",
-      "Constraint violation....:   1.4210854715202004e-14    1.4210854715202004e-14\n",
-      "Variable bound violation:   2.3515475756897117e-38    2.3515475756897117e-38\n",
-      "Complementarity.........:   1.2544946706666822e-13    1.2544946706666823e-05\n",
-      "Overall NLP error.......:   1.5563981362864683e-10    1.5563981362864684e-02\n",
-      "\n",
-      "\n",
-      "Number of objective function evaluations             = 29\n",
-      "Number of objective gradient evaluations             = 29\n",
-      "Number of equality constraint evaluations            = 29\n",
-      "Number of inequality constraint evaluations          = 0\n",
-      "Number of equality constraint Jacobian evaluations   = 29\n",
-      "Number of inequality constraint Jacobian evaluations = 0\n",
-      "Number of Lagrangian Hessian evaluations             = 28\n",
-      "Total seconds in IPOPT                               = 2.845\n",
->>>>>>> 829a1355
-      "\n",
-      "EXIT: Optimal Solution Found.\n"
-     ]
-    }
-   ],
-   "source": [
-    "model = Model(Ipopt.Optimizer)\n",
-    "\n",
-    "# Obere Ebene: Investitionsentscheidung (Leader)\n",
-    "@variable(model, 0 <= y_PV <= 30)\n",
-    "\n",
-    "# Untere Ebene: Operationelle Variablen (Follower)\n",
-    "@variable(model, G_in[1:T, 1:num_scenarios] >= 0)   # Netzimport\n",
-    "@variable(model, G_out[1:T, 1:num_scenarios] >= 0)   # Netzexport\n",
-    "\n",
-    "# Dualvariablen für KKT-Bedingungen\n",
-    "@variable(model, λ[1:T, 1:num_scenarios])\n",
-    "@variable(model, nu_in[1:T, 1:num_scenarios] >= 0)\n",
-    "@variable(model, nu_out[1:T, 1:num_scenarios] >= 0)\n",
-    "\n",
-    "# ----------------------------\n",
-    "# NICHTLINEARE AUSDRÜCKE FÜR INVESTITIONSKOSTEN\n",
-    "# ----------------------------\n",
-    "# I_pv = (I0 * y_PV^(-p)) * y_PV * (1 + MwSt)\n",
-    "#      = I0 * y_PV^(1-p) * (1 + MwSt)\n",
-    "# A = I_pv * a  (jährliche Investitionskosten)\n",
-    "@NLexpression(model, I_pv, I0 * (0.2*y_PV)^(1 - p) * (1 + MwSt))\n",
-    "@NLexpression(model, A, I_pv * a)\n",
-    "\n",
-    "for t in 1:T, ω in 1:num_scenarios\n",
-    "    # Berechnung der PV-Erzeugung als fester Wert unter Nutzung der Effizienzfunktion\n",
-    "    P_PV_val = efficiency(T_t_omega[t][ω]) * S_t_omega[t][ω]\n",
-    "    \n",
-    "    # Primal-Nebenbedingung: Energiebilanz\n",
-    "    @constraint(model, L_t_omega[t][ω] == y_PV * P_PV_val + G_in[t, ω] - G_out[t, ω])\n",
-    "    \n",
-    "    # Stationaritätsbedingungen (Gradienten der Lagrangefunktion)\n",
-    "    @constraint(model, c_grid_buy - λ[t, ω] - nu_in[t, ω] == 0)\n",
-    "    @constraint(model, -c_grid_feed + λ[t, ω] - nu_out[t, ω] == 0)\n",
-    "    \n",
-    "    # Komplementaritätsbedingungen (als nichtlineare Nebenbedingungen)\n",
-    "    @NLconstraint(model, nu_in[t, ω] * G_in[t, ω] == 0)\n",
-    "    @NLconstraint(model, nu_out[t, ω] * G_out[t, ω] == 0)\n",
-    "end\n",
-    "\n",
-    "# Zielfunktion: Minimierung der Investitionskosten plus der gewichteten Betriebs- und Emissionskosten\n",
-    "@NLobjective(model, Min,\n",
-    "(A/365)*12 +\n",
-    "    sum(Φ_t_omega[t][ω] * (c_grid_buy * G_in[t, ω] - c_grid_feed * G_out[t, ω] + SCC * e_grid * G_in[t, ω])\n",
-    "        for t in 1:T, ω in 1:num_scenarios)\n",
-    ")\n",
-    "\n",
-    "optimize!(model)"
-   ]
-  },
-  {
-   "cell_type": "markdown",
-   "id": "96adcd4f",
-   "metadata": {},
-   "source": [
-    "## Ausgabe der optimalen PV-Kapazität\n",
-    "\n",
-    "Nach der Optimierung wird die optimale Investitionsentscheidung (PV-Kapazität) ausgegeben."
-   ]
-  },
-  {
-   "cell_type": "code",
-<<<<<<< HEAD
-   "execution_count": 16,
-=======
-   "execution_count": 10,
->>>>>>> 829a1355
-   "id": "7edc7fbb",
-   "metadata": {},
-   "outputs": [
-    {
-     "name": "stdout",
-     "output_type": "stream",
-     "text": [
-<<<<<<< HEAD
-      "Optimale Fläche: 0.7308059564203273\n"
-=======
-      "Optimale PV-Kapazität: 29.99999771171232\n"
->>>>>>> 829a1355
-     ]
-    }
-   ],
-   "source": [
-    "println(\"Optimale Fläche: \", value(y_PV))"
-   ]
-  },
-  {
-   "cell_type": "markdown",
-   "id": "fad2183a",
-   "metadata": {},
-   "source": [
-    "## Big M"
-   ]
-  },
-  {
-   "cell_type": "code",
-<<<<<<< HEAD
-   "execution_count": null,
-=======
-   "execution_count": 11,
->>>>>>> 829a1355
-   "id": "faec84d8",
-   "metadata": {},
-   "outputs": [
-    {
-     "name": "stdout",
-     "output_type": "stream",
-     "text": [
-      "nl_solver   : MathOptInterface.OptimizerWithAttributes(Ipopt.Optimizer, Pair{MathOptInterface.AbstractOptimizerAttribute, Any}[MathOptInterface.RawOptimizerAttribute(\"print_level\") => 0])\n",
-      "mip_solver  : MathOptInterface.OptimizerWithAttributes(HiGHS.Optimizer, Pair{MathOptInterface.AbstractOptimizerAttribute, Any}[MathOptInterface.RawOptimizerAttribute(\"output_flag\") => false])\n",
-      "log_levels  : [:Options, :Table, :Info]\n",
-      "\n",
-      "#Variables: 10081\n",
-      "#IntBinVar: 2880\n",
-      "Obj Sense: Min\n",
-      "\n",
-      "Start values are not feasible.\n",
-      "Status of relaxation: LOCALLY_SOLVED\n",
-<<<<<<< HEAD
-      "Time for relaxation: 32.73399996757507\n",
-      "Relaxation Obj: 529925.1982301945\n",
-      "\n",
-      "       MIPobj              NLPobj       Time \n",
-      "=============================================\n",
-      "      1345.546             9.0e-6       19.3 \n",
-      "\n",
-      "FP: 27.60199999809265 s\n",
-      "FP: 1 round\n",
-      "FP: Obj: 529925.1988082626\n",
-      "Obj: 529925.1988082626\n",
-      "Optimale Fläche: 5.585074148198794\n"
-=======
-      "Time for relaxation: 7.187999963760376\n",
-      "Relaxation Obj: 9131.612979580408\n",
-      "\n",
-      "       MIPobj              NLPobj       Time \n",
-      "=============================================\n",
-      "     1415.1943             9.0e-6       18.9 \n",
-      "\n",
-      "FP: 21.85099983215332 s\n",
-      "FP: 1 round\n",
-      "FP: Obj: 9131.594928448321\n",
-      "Obj: 9131.594928448321\n",
-      "Optimale PV-Kapazität: 29.999997711724475\n"
->>>>>>> 829a1355
-     ]
-    }
-   ],
-   "source": [
-    "using JuMP, Juniper, Ipopt, HiGHS\n",
-    "ipopt = optimizer_with_attributes(Ipopt.Optimizer, \"print_level\" => 0)\n",
-    "highs = optimizer_with_attributes(HiGHS.Optimizer, \"output_flag\" => false)\n",
-    "model = Model(\n",
-    "    optimizer_with_attributes(\n",
-    "        Juniper.Optimizer,\n",
-    "        \"nl_solver\" => ipopt,\n",
-    "        \"mip_solver\" => highs,\n",
-    "    ),\n",
-    ")\n",
-    "\n",
-    "# Obere Ebene: Investitionsentscheidung (Leader)\n",
-    "@variable(model, 0 <= y_PV <= 30)\n",
-    "\n",
-    "# Untere Ebene: Operationelle Variablen (Follower)\n",
-    "@variable(model, G_in[1:T, 1:num_scenarios] >= 0)   # Netzimport\n",
-    "@variable(model, G_out[1:T, 1:num_scenarios] >= 0)   # Netzexport\n",
-    "\n",
-    "# Dualvariablen für KKT-Bedingungen\n",
-    "@variable(model, λ[1:T, 1:num_scenarios])\n",
-    "@variable(model, nu_in[1:T, 1:num_scenarios] >= 0)\n",
-    "@variable(model, nu_out[1:T, 1:num_scenarios] >= 0)\n",
-    "@variable(model, z_in[1:T, 1:num_scenarios], Bin)\n",
-    "@variable(model, z_out[1:T, 1:num_scenarios], Bin)\n",
-    "\n",
-    "# I_pv = (I0 * y_PV^(-p)) * y_PV * (1 + MwSt)\n",
-    "#      = I0 * y_PV^(1-p) * (1 + MwSt)\n",
-    "@NLexpression(model, I_pv, I0 * (0.2*y_PV)^(1 - p) * (1 + MwSt))\n",
-    "\n",
-    "# Jährliche Investitionskosten via Annuitätenformel\n",
-    "@NLexpression(model, A, I_pv * a)\n",
-    "\n",
-    "\n",
-    "M = 1_000  # Big-M Wert\n",
-    "\n",
-    "for t in 1:T, ω in 1:num_scenarios\n",
-    "    # Berechnung der PV-Erzeugung als fester Wert unter Nutzung der Effizienzfunktion\n",
-    "    P_PV_val = efficiency(T_t_omega[t][ω]) * S_t_omega[t][ω]\n",
-    "    \n",
-    "    # Primal-Nebenbedingung: Energiebilanz\n",
-    "    @constraint(model, L_t_omega[t][ω] == y_PV * P_PV_val + G_in[t, ω] - G_out[t, ω])\n",
-    "    \n",
-    "    # Stationaritätsbedingungen (Gradienten der Lagrangefunktion)\n",
-    "    @constraint(model, c_grid_buy - λ[t, ω] - nu_in[t, ω] == 0)\n",
-    "    @constraint(model, -c_grid_feed + λ[t, ω] - nu_out[t, ω] == 0)\n",
-    "    \n",
-    "    # Big-M Formulierung für Komplementaritätsbedingungen\n",
-    "    @constraint(model, G_in[t, ω] <= M * z_in[t, ω])\n",
-    "    @constraint(model, nu_in[t, ω] <= M * (1 - z_in[t, ω]))\n",
-    "    @constraint(model, G_out[t, ω] <= M * z_out[t, ω])\n",
-    "    @constraint(model, nu_out[t, ω] <= M * (1 - z_out[t, ω]))\n",
-    "end\n",
-    "\n",
-    "# Zielfunktion: Minimierung der Investitionskosten plus der gewichteten Betriebs- und Emissionskosten\n",
-    "@NLobjective(model, Min,\n",
-    "    (A/365)*12 +\n",
-    "    sum(Φ_t_omega[t][ω] * (c_grid_buy * G_in[t, ω] - c_grid_feed * G_out[t, ω] + SCC * e_grid * G_in[t, ω])\n",
-    "        for t in 1:T, ω in 1:num_scenarios)\n",
-    ")\n",
-    "\n",
-    "optimize!(model)\n",
-    "println(\"Optimale Fläche: \", value(y_PV))"
-   ]
-  },
-  {
-   "cell_type": "code",
-   "execution_count": null,
-   "id": "7a0c4b18",
-   "metadata": {},
-   "outputs": [],
-   "source": []
-  }
- ],
- "metadata": {
-  "kernelspec": {
-   "display_name": "Julia 1.11.2",
-   "language": "julia",
-   "name": "julia-1.11"
-  },
-  "language_info": {
-   "file_extension": ".jl",
-   "mimetype": "application/julia",
-   "name": "julia",
-   "version": "1.11.2"
-  }
- },
- "nbformat": 4,
- "nbformat_minor": 5
+   "metadata": {
+      "kernelspec": {
+         "display_name": "Julia 1.11.2",
+         "language": "julia",
+         "name": "julia-1.11"
+      },
+      "language_info": {
+         "file_extension": ".jl",
+         "mimetype": "application/julia",
+         "name": "julia",
+         "version": "1.11.2"
+      }
+   },
+   "nbformat": 4,
+   "nbformat_minor": 5
 }